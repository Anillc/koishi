--- conflicted
+++ resolved
@@ -1,9 +1,5 @@
 import MongoDatabase, { Config } from './database'
-<<<<<<< HEAD
-import { User, Database, Context, Channel, pick } from 'koishi-core'
-=======
 import { User, Tables, Database, Context, Channel, Random, pick, omit, TableType } from 'koishi-core'
->>>>>>> f5b49f1a
 
 export * from './database'
 export default MongoDatabase
