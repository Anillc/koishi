--- conflicted
+++ resolved
@@ -31,15 +31,9 @@
     "conversation"
   ],
   "devDependencies": {
-<<<<<<< HEAD
     "koishi-database-level": "^1.0.6",
     "koishi-database-mysql": "^1.0.6",
-    "koishi-test-utils": "^1.2.2"
-=======
-    "koishi-database-level": "^1.0.5",
-    "koishi-database-mysql": "^1.0.5",
     "koishi-test-utils": "^2.0.0"
->>>>>>> 6e026499
   },
   "dependencies": {
     "koishi-core": "^1.4.0",
