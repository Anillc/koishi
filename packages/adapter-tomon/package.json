--- conflicted
+++ resolved
@@ -31,17 +31,12 @@
     "koishi-core": "^2.4.2"
   },
   "devDependencies": {
+    "@types/pako": "^1.0.1",
     "koishi-test-utils": "^5.0.3"
   },
   "dependencies": {
-<<<<<<< HEAD
-    "@types/pako": "^1.0.1",
     "axios": "^0.21.0",
-    "koishi-utils": "^3.2.0",
+    "koishi-utils": "^3.2.1",
     "pako": "^1.0.11"
-=======
-    "koishi-utils": "^3.2.1",
-    "tomon-sdk": "^0.2.0"
->>>>>>> 416acf09
   }
 }