{
  "name": "koishi-workspace",
  "private": true,
  "workspaces": [
    "bots/*",
    "packages/*",
    "plugins/*"
  ],
  "scripts": {
    "build": "tsc -b",
    "build:extend": "tsc -b tsconfig.extend.json",
    "build:shiki": "ts-node bots/shiki/build",
    "build:dict": "ts-node bots/shiki/build/dict",
    "bump": "ts-node build/bump",
    "dep": "ts-node build/dep",
    "dev": "ts-node build/dev",
    "docs": "cd docs & yarn dev",
    "jest": "ts-node build/jest",
    "lint": "eslint packages/*/src/**/*.ts --cache",
    "pub": "ts-node build/publish",
    "pub:plugins": "yarn pub plugins",
    "start": "ts-node build/start"
  },
  "version": "1.0.0",
  "license": "MIT",
  "devDependencies": {
    "@octokit/rest": "^17.9.0",
    "@types/cross-spawn": "^6.0.1",
    "@types/fs-extra": "^8.1.0",
    "@types/jest": "^25.2.2",
    "@types/node": "^14.0.1",
    "@types/semver": "^7.2.0",
    "@typescript-eslint/eslint-plugin": "^2.33.0",
    "@typescript-eslint/parser": "^2.33.0",
    "cac": "^6.5.8",
    "cross-spawn": "^7.0.2",
    "del": "^5.1.0",
    "eslint": "^7.0.0",
    "eslint-config-standard": "^14.1.1",
    "eslint-plugin-import": "^2.20.2",
    "eslint-plugin-jest": "^23.11.0",
    "eslint-plugin-node": "^11.1.0",
    "eslint-plugin-promise": "^4.2.1",
    "eslint-plugin-standard": "^4.0.1",
    "express": "^4.17.1",
    "fs-extra": "^9.0.0",
    "globby": "^11.0.0",
    "jest": "^26.0.1",
    "kleur": "^3.0.3",
    "latest-version": "^5.1.0",
    "open": "^7.0.3",
    "ora": "^4.0.4",
    "p-map": "^4.0.0",
    "prompts": "^2.3.2",
    "semver": "^7.3.2",
    "ts-jest": "^25.5.1",
    "ts-node": "^8.10.1",
<<<<<<< HEAD
    "typescript": "^3.9.2"
=======
    "typescript": "~3.8.3"
>>>>>>> 7467d03b
  }
}<|MERGE_RESOLUTION|>--- conflicted
+++ resolved
@@ -55,10 +55,6 @@
     "semver": "^7.3.2",
     "ts-jest": "^25.5.1",
     "ts-node": "^8.10.1",
-<<<<<<< HEAD
-    "typescript": "^3.9.2"
-=======
     "typescript": "~3.8.3"
->>>>>>> 7467d03b
   }
 }